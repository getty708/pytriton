--- conflicted
+++ resolved
@@ -16,19 +16,23 @@
 
 # Changelog
 
+## Unreleased
+
+- change: Upgraded Triton Inference Server binaries to version 2.36.0. Note that this Triton Inference Server requires glibc 2.35+ or a more recent version.
+- Updated communication protocol between Proxy Backend and Inference Callable
+- Updated data sharing between Proxy Backend and Inference Callable
+
+[//]: <> (put here on external component update with short summary what change or link to changelog)
+
+- Version of [Triton Inference Server](https://github.com/triton-inference-server/) embedded in wheel: [2.36.0](https://github.com/triton-inference-server/server/releases/tag/v2.36.0)
+
 ## 0.2.4 (2023-08-10)
 
 - new: Introduced `strict` flag in `Triton.bind` which enables data types and shapes validation of inference callable outputs
   against model config
-<<<<<<< HEAD
-- Added `AsyncioModelClient` which works in FastAPI and other async frameworks
-- Updated communication protocol between Proxy Backend and Inference Callable
-- Updated data sharing between Proxy Backend and Inference Callable
-=======
 - new: `AsyncioModelClient` which works in FastAPI and other async frameworks
 - fix: `FuturesModelClient` do not raise `gevent.exceptions.InvalidThreadUseError`
 - fix: Do not throw TimeoutError if could not connect to server during model verification
->>>>>>> dbc6a2d4
 
 [//]: <> (put here on external component update with short summary what change or link to changelog)
 
